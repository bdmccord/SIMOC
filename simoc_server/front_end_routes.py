--- conflicted
+++ resolved
@@ -16,13 +16,9 @@
 import pathlib
 import datetime
 
-<<<<<<< HEAD
+import numpy as np
 from flask import request, make_response
 from werkzeug.security import safe_join
-=======
-import numpy as np
-from flask import request, send_from_directory
->>>>>>> a51c7f24
 
 from simoc_server import app, db, redis_conn
 from simoc_server.database.db_model import AgentType, AgentTypeAttribute
