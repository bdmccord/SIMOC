from . import util
from collections import OrderedDict
from simoc_server.database.db_model import AgentType, AgentTypeAttribute


UNITLESS = "unknown"

def seed():
    human_data = gen_human()
    plant_data = gen_plants()
    structure_data = gen_structures()
    equipment_data = gen_equipment()
    misc = gen_misc()

    util.add_all(human_data)
    util.add_all(plant_data)
    util.add_all(structure_data)
    #util.add_all(equipment_data)
    util.add_all(misc)

def gen_misc():
    data = OrderedDict()
    data["enclosed_agent_type"] = AgentType(name="enclosed_agent")
    data["atmosphere"] = AgentType(name="atmosphere")
    data["plumbing_system"] = AgentType(name="plumbing_system")
<<<<<<< HEAD
    data["power_module"] = AgentType(name="power_module")
=======
    data["stored_mass"] = AgentType(name="stored_mass")
    data["stored_food"] = AgentType(name="stored_food")
>>>>>>> 229e5285
    return data

def gen_human():
    data = OrderedDict()
    data["human_agent_type"] = AgentType(name="human")

    _type = data["human_agent_type"]

    age_units = "years"
    mass_usage_units = "Kg/CrewMember*d"
    gas_units = "kPa"
    food_energy_units = "kJ"


    # specifies age limits for earth-to-colony humans
    data["human_min_arrival_age"] = create_agent_type_attr(
        _type, "min_arrival_age", 21.0, units=age_units,
        description="Minimum expected arrival age of a human coming"
            "from earth")
    data["human_max_arrival_age"] = create_agent_type_attr(
        _type, "max_arrival_age", 50.0, units=age_units,
        description="Maximum expected arrival age of a human coming"
            "from earth")

    # biometrics

    # todo add normal distribution
    data["human_initial_mass_mean"] = create_agent_type_attr(
        _type, "initial_mass_mean", 82.0, units="kg", description="Mean initial mass of a human.")
    data["human_initial_mass_std"] = create_agent_type_attr(
        _type, "initial_mass_std", 0.0, units="", description="Standard deviation of initial mass of a human.")
    data["human_initial_age_mean"] = create_agent_type_attr(
        _type, "initial_age_mean", 40.0, units="years", description="Mean initial age of a human.")
    data["human_initial_age_std"] = create_agent_type_attr(
        _type, "initial_age_std", 0.0, units="", description="Standard deviation of initial age of a human.")
    data["human_initial_height_mean"] = create_agent_type_attr(
        _type, "initial_height_mean", 1.829, units="meters", description="Mean intitial height of a human.")
    data["human_initial_height_std"] = create_agent_type_attr(
        _type, "initial_height_std", 0.0, units="", description="Standard deviation of initial height of a human.")

    # food
    data["human_required_food_energy"] = create_agent_type_attr(
        _type, "required_food_energy", 13000.0, units=food_energy_units,
        description="Required food energy content")
    data["human_max_starvation_days"] = create_agent_type_attr(
        _type, "max_starvation_days", 21.0, units="days",
        description="Max time a human can go without food.")

    # max energy a human can have
    data["human_max_energy"] = create_agent_type_attr(
        _type, "max_energy", 21.0 * 13000.0, units=food_energy_units,
        description="Number of days a person can go with "
            "food times metabolic rate in kJ")

    # water usage
    data["human_max_dehydration_days"] = create_agent_type_attr(
        _type, "max_dehydration_days", 3.0, units="days",
        description="Max time a human can go without water.")
    data["human_consumed_water_usage"] = create_agent_type_attr(
        _type, "consumed_water_usage", 2.5, units=mass_usage_units,
        description="Water consumed by the human.")
    data["human_hygiene_water_usage"] = create_agent_type_attr(
        _type, "hygiene_water_usage", 7.17, units=mass_usage_units,
        description="Water consumed for hygiene, urinal, shower.")
    data["human_medical_water_usage"]  = create_agent_type_attr(
        _type, "medical_water_usage", 0.5, units=mass_usage_units,
        description="Water consumed for medical purposes")

    # water output
    # TODO sort out discrepency between water usage
    # and water output
    data["human_grey_water_output"] = create_agent_type_attr(_type,
        "grey_water_output", 1.584, units=mass_usage_units,
        description="Water converted to grey water by a human per day not including solid content.")
    data["human_waste_water_output"] = create_agent_type_attr(_type,
        "waste_water_output", 8.6, units=mass_usage_units,
        description="Water converted to waste water by a human per day.")
    data["human_solid_waste_water_output"] = create_agent_type_attr(_type,
        "solid_waste_water_output", .02, units=mass_usage_units,
        description="Water content in solid waste output of a human per day.")

    # respiration
    data["human_oxygen_consumption"] = create_agent_type_attr(_type,
        "oxygen_consumption", 0.818, units=mass_usage_units,
        description="Oxygen consumed by a human per day.")
    data["human_carbon_produced"] = create_agent_type_attr(_type,
        "carbon_produced", 1.037, units=mass_usage_units,
        description="Carbon dioxide produced by a human per day.")
    # solid waste
    data["human_grey_water_solid_output"] = create_agent_type_attr(_type,
        "grey_water_solid_output", 1.503, units=mass_usage_units,
        description="Solid content of grey water output by a human per day.")
    data["human_solid_waste_output"] = create_agent_type_attr(_type,
        "solid_waste_output", .1, units=mass_usage_units,
        description="Solid waste output of a human per day, not including water content.")

    # fatal gas levels
    data["human_fatal_o2"] = create_agent_type_attr(
        _type, "fatal_o2_lower", 15.7, units=gas_units,
        description="Fatal lower limit of O2")
    data["human_fatal_co2"] = create_agent_type_attr(
        _type, "fatal_co2_upper", 0.53, units=gas_units,
        description="Fatal upper limit of O2")

    data["human_work_day_hours"] = create_agent_type_attr(
        _type, "work_day_hours", 10, units="hours",
        description="Work hours in a day.")
    # Metabolism function values
    metabolic_description_format = \
        "{} in metabolic function: work_factor * time(days) * (A - (age_factor*age(years)) + B(mass_factor*mass(kg) + height_factor*height(m)))/C"
    data["human_metabolism_A"] = create_agent_type_attr(
        _type, "metabolism_A", 622.0, units=UNITLESS,
        description=metabolic_description_format.format("A"))
    data["human_metabolism_age_factor"] = create_agent_type_attr(
        _type, "metabolism_age_factor", 9.53, units=UNITLESS,
        description=metabolic_description_format.format("age_factor"))
    data["human_metabolism_B"] = create_agent_type_attr(
        _type, "metabolism_B", 1.25, units=UNITLESS,
        description=metabolic_description_format.format("B"))
    data["human_metabolism_mass_factor"] = create_agent_type_attr(
        _type, "metabolism_mass_factor", 15.9, units=UNITLESS,
        description=metabolic_description_format.format("mass_factor"))
    data["human_metabolism_height_factor"] = create_agent_type_attr(
        _type, "metabolism_height_factor", 539.6, units=UNITLESS,
        description=metabolic_description_format.format("height_factor"))
    data["human_metabolism_C"] = create_agent_type_attr(
        _type, "metabolism_C", 0.238853e3, units=UNITLESS,
        description=metabolic_description_format.format("C"))
    data["human_metabolism_work_factor_idle"] = create_agent_type_attr(
        _type, "metabolism_work_factor_idle", 1, units=UNITLESS,
        description=metabolic_description_format.format("work_factor(while idle)"))
    data["human_metabolism_work_factor_working"] = create_agent_type_attr(
        _type, "metabolism_work_factor_working", 1.105, units=UNITLESS,
        description=metabolic_description_format.format("work_factor(while working)"))

    return data

def gen_plants():
    data = OrderedDict()
    #max_height estimates as well as any density with 250.00
                                      #oxygen, carbon, water, edible, inedible, growth period, density, max_height, energy density  fatal co2
    add_plant(data, "cabbage",       0.00719, 0.00988, 1.77,  0.07578,  0.00674,   85.0,       295.87,   0.508,      1170.0  )
    add_plant(data, "carrot",        0.01636, 0.02250, 1.77,  0.07483,  0.05987,   75.0,       541.02,   0.406,      1160.0  )
    add_plant(data, "chard",         0.01149, 0.01579, 1.77,  0.08750,  0.03769,   45.0,       152.16,   1.000,      980.0   )
    add_plant(data, "celery",        0.01224, 0.01683, 1.24,  0.10327,  0.01147,   75.0,       501.21,   0.762,      750.0   )
    add_plant(data, "dry_bean",      0.03067, 0.04217, 2.53,  0.01111,  0.15000,   85.0,       811.54,   0.965,      5740.0  )
    add_plant(data, "green_onion",   0.01067, 0.01467, 1.74,  0.08182,  0.01000,   50.0,       250.00,   0.508,      1333.0  )
    add_plant(data, "lettuce",       0.00778, 0.01070, 1.77,  0.13135,  0.00730,   28.0,       232.47,   1.219,      480.0   )
    add_plant(data, "pea",           0.01200, 0.01650, 1.74,  0.01220,  0.16100,   75.0,       250.00,   2.435,      4450.0  )
    add_plant(data, "peanut",        0.03584, 0.04928, 2.77,  0.00596,  0.16875,   104.0,      641.00,   1.219,      26040.0 )
    add_plant(data, "pepper",        0.02471, 0.03398, 1.77,  0.14894,  0.12743,   85.0,       506.00,   2.134,      1090.0  )
    add_plant(data, "radish",        0.01186, 0.01631, 1.77,  0.09167,  0.05500,   25.0,       250.00,   0.305,      760.0   )
    add_plant(data, "red_beet",      0.00711, 0.00977, 1.77,  0.03250,  0.03500,   38.0,       574.84,   0.914,      1430.0  )
    add_plant(data, "rice",          0.03655, 0.05026, 3.43,  0.01030,  0.21158,   85.0,       250.00,   1.524,      4030.0  )
    add_plant(data, "snap_bean",     0.03643, 0.05009, 2.46,  0.14850,  0.17820,   85.0,       250.00,   1.524,      910.0   )
    add_plant(data, "soybean",       0.01391, 0.01913, 2.88,  0.00504,  0.06804,   97.0,       753.00,   1.600,      17890.0 )
    add_plant(data, "spinach",       0.00778, 0.01070, 1.77,  0.07297,  0.00730,   30.0,       126.80,   0.610,      710.0   )
    add_plant(data, "strawberry",    0.02532, 0.03482, 2.22,  0.07788,  0.14446,   85.0,       642.47,   0.610,      1540.0  )
    add_plant(data, "sweet_potato",  0.04112, 0.05654, 2.88,  0.05172,  0.22500,   85.0,       634.01,   0.584,      4020.0  )
    add_plant(data, "tomato",        0.02636, 0.03624, 2.77,  0.17376,  0.12743,   85.0,       760.82,   2.134,      810.0   )
    add_plant(data, "wheat",         0.05600, 0.07700, 11.79, 0.02273,  0.30000,   79.0,       250.00,   1.321,      14460.0 )
    add_plant(data, "white_potato",  0.03223, 0.04523, 2.88,  0.10530,  0.09025,   132.0,      634.01,   1.372,      3570.0  )
    add_plant(data, "default_plant", 0.03000, 0.04000, 5.0,   0.05000,  0.05000,   85.0,       450.00,   1.000,      4444.0  ,      .015)

    return data


def add_plant(data, name, oxygen, carbon, water, edible,
        inedible, growth_period, density, max_height, energy_density,
        fatal_co2_lower=None):
    agent_type = AgentType(name=name)
    data["{0}_plant_agent_type".format(name)] = agent_type

    # TODO convert gas exchange values to kg
    create_agent_type_attr(agent_type, "oxygen_produced", oxygen, "kg/(m^2*day)",
        "Oxygen produced by the plant.")
    create_agent_type_attr(agent_type, "carbon_uptake", carbon, "kg/(m^2*day)",
        "Carbon uptake by the plant.")
    create_agent_type_attr(agent_type, "water_uptake", water, "kg/(m^2*day)",
        "Water uptake by the plant.")
    create_agent_type_attr(agent_type, "edible", edible, "(kg[dry weight]/(m^2*day)",
        "The edible mass created by the plant per day.")
    create_agent_type_attr(agent_type, "inedible", inedible, "(kg[dry weight]/(m^2*day)",
        "The inedible mass created by the plant per day.")
    create_agent_type_attr(agent_type, "growth_period", growth_period, units="days [after planted]", 
        description="Days until plant reaches maturity after planting.")
    create_agent_type_attr(agent_type, "density", density, units="kg/m^3", 
        description="Density of the plant matter")
    create_agent_type_attr(agent_type, "energy_density", energy_density, units="kJ/kg",
        description="Energy of the plant as a food in kilojoules per kilogram.")
    create_agent_type_attr(agent_type, "max_height", max_height, units="m", 
        description="The total height of the plant agent including root length")

    if fatal_co2_lower is not None:
        create_agent_type_attr(agent_type, "fatal_co2_lower", fatal_co2_lower, units="kPa",
            description="Lower limit on fatal co2 values.")

def gen_structures():
    data = OrderedDict()

    # set up default structure values
    data["default_structure_agent_type"] = AgentType(name="default_structure")

    add_structure(data, "airlock",          10, 10, 10, 50, 0.9, 10, 10)
    add_structure(data, "crew_quarters",    10, 10, 10, 50, 0.9, 10, 10)
    add_structure(data, "greenhouse",       10, 10, 10, 50, 0.9, 10, 10)
    add_structure(data, "kitchen",          10, 10, 10, 50, 0.9, 10, 10)
    add_structure(data, "power_station",    10, 10, 10, 50, 0.9, 10, 0)
    add_structure(data, "rocket_pad",       10, 10, 10, 50, 0.9, 10, 10)
    add_structure(data, "rover_dock",       10, 10, 10, 50, 0.9, 10, 0)
    add_structure(data, "storage_facility", 10, 10, 10, 50, 0.9, 10, 0)
    add_structure(data, "harvester",        10, 10, 10, 50, 0.9, 10, 10)
    add_structure(data, "planter",          10, 10, 10, 50, 0.9, 10, 10)

    # greenhouse specific values
    create_agent_type_attr(data["greenhouse_structure_agent_type"], "max_plants", 50)

    return data



def add_structure(data, name, length, width, height, mass, efficiency, 
        build_time, power_consumed):
    agent_type = AgentType(name=name)
    data["{0}_structure_agent_type".format(name)] = agent_type

    create_agent_type_attr(agent_type, "length", length, "m", "The length of the structure.")
    create_agent_type_attr(agent_type, "width", width, "m", "The width of the structure.")
    create_agent_type_attr(agent_type, "height", height, "m", "The height of the structure.")
    create_agent_type_attr(agent_type, "mass", mass, "kg", "The mass of the structure.")
    create_agent_type_attr(agent_type, "efficiency", efficiency, "", "The efficiency (if applicable) of the structure.")
    create_agent_type_attr(agent_type, "build_time", build_time, "hours", "Time to build the structure.")
    create_agent_type_attr(agent_type, "power_consumption", power_consumed, "kW/day", "How much power is consumed by the structure.")

    return agent_type


def gen_equipment():
    kilowatts = "kW"
    kilowatt_hours = "kWh"
    #pwer
    data = OrderedDict()

    # set up default equipment values
    #data["default_equipment_agent_type"] = AgentType(name="default_equipment")
    #_type = data["power_module"] = AgentType(name="power_module")
    #data["power_module_power_usage"] = create_agent_type_attr(_type,"power_usage", .002, kilowatts, "Total Usage in Kilowatts")

    return data


def create_agent_type_attr(agent_type, name, value, units=None, description=None):
    return AgentTypeAttribute(name=name, agent_type=agent_type, value=str(value),
        value_type=str(type(value).__name__), units=units, description=description)<|MERGE_RESOLUTION|>--- conflicted
+++ resolved
@@ -23,12 +23,10 @@
     data["enclosed_agent_type"] = AgentType(name="enclosed_agent")
     data["atmosphere"] = AgentType(name="atmosphere")
     data["plumbing_system"] = AgentType(name="plumbing_system")
-<<<<<<< HEAD
     data["power_module"] = AgentType(name="power_module")
-=======
     data["stored_mass"] = AgentType(name="stored_mass")
     data["stored_food"] = AgentType(name="stored_food")
->>>>>>> 229e5285
+
     return data
 
 def gen_human():
