--- conflicted
+++ resolved
@@ -424,12 +424,7 @@
     # Plant matter densities
     def __init__(self, *args, **kwargs):
         super().__init__(*args, **kwargs)
-<<<<<<< HEAD
-        self.plant_mass_density = 721 #NOT ACTUAL DENSITY kg/m^3
         self._attr("power_consumption", 10, is_client_attr=True, is_persisted_attr=True)
-
-=======
->>>>>>> 229e5285
 
     def step(self):
         plants_ready = []
@@ -487,7 +482,7 @@
 
         if self.structure.powered == 1:
             self.plant()
-            
+
         else:
             print("Planter has no power")
 
@@ -528,35 +523,12 @@
 
     def __init__(self, *args, **kwargs):
         super().__init__(*args, **kwargs)
-<<<<<<< HEAD
         self._attr("power_consumption", 10, is_client_attr=True, is_persisted_attr=True)
-        self.joules_per_gram = 5
-=======
->>>>>>> 229e5285
 
     def step(self):
         pass
 
     def cook_meal(self, energy):
-<<<<<<< HEAD
-        if self.structure.powered == 1:
-            storage = self.model.get_agents(StorageFacility)
-            edible_to_cook = energy / self.joules_per_gram
-            actual_cooked = 0
-            for x in storage:
-                if(edible_to_cook > 0):
-                    amount = x.supply("edible_mass", edible_to_cook)
-                    edible_to_cook -= amount
-                    actual_cooked += amount
-                else:
-                    break
-            return actual_cooked
-        else:
-            print("Kitchen has no power")
-            return 0
-
-       
-=======
         storage = self.model.get_agents(StorageFacility)
 
         needed_energy = energy
@@ -567,7 +539,6 @@
             needed_energy -= energy_delta
             actual_energy += energy_delta
         return actual_energy
->>>>>>> 229e5285
 
 
 #Generates power (assume 100% for now)
