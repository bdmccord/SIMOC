--- conflicted
+++ resolved
@@ -66,23 +66,14 @@
             # TODO Temporary fix right here, this violates conservation
             # of matter
             if(atmosphere.carbon_dioxide < 0):
-<<<<<<< HEAD
-                self.model.logger("WARNING Reseting carbon dioxide from negative value")
-=======
                 self.model.logger.info("WARNING Reseting carbon dioxide from negative value")
->>>>>>> 89f1eac6
                 atmosphere.carbon_dioxide = 0
 
     def is_grown(self):
         return self.status == "grown"
 
     def kill(self, reason):
-<<<<<<< HEAD
-        self.structure.remove_plant(self)
-        self.model.logger("Plant Died! Reason: {}".format(reason))
-=======
         self.model.logger.info("Plant Died! Reason: {}".format(reason))
->>>>>>> 89f1eac6
         self.destroy()
 
 class CabbageAgent(PlantAgent):
