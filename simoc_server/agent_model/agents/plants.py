import datetime

from simoc_server.util import timedelta_to_days
from simoc_server.agent_model.sprite_mappers import PlantSpriteMapper
from simoc_server.agent_model.agents.core import EnclosedAgent

class PlantAgent(EnclosedAgent):
    # Each plant agent is 1 meter squared worth of that plant
    # TODO possibly parameterize this

    _agent_type_name = "default_plant"
    _sprite_mapper = PlantSpriteMapper
<<<<<<< HEAD
=======
    # TODO separate plants based on multiple or single harvest 
    # TODO find out how long plants take to grow
    grow_time = datetime.timedelta(days=30)
    # TODO find out how long plants live
    lifespan = datetime.timedelta(days=200)
>>>>>>> e17206a1

    def __init__(self, *args, **kwargs):
        super().__init__(*args, **kwargs)
        self._attr("status", "planted", is_client_attr=True, is_persisted_attr=True)

        # value to track percentage of growth complete, not persisted
        self._attr("growth", default_value=0.0, is_client_attr=True, is_persisted_attr=False)

        self._growth_period = datetime.timedelta(days=self.get_agent_type_attribute("growth_period"))

    @property
    def age(self):
        return self.model.model_time - self.model_time_created
    def step(self):
<<<<<<< HEAD
        if self.structure is None:
            raise AgentModelError("Enclosing structure was not set for plant agent.")

        # TODO determine how long plants can go without water
        water_uptake = self.get_agent_type_attribute("water_uptake")
=======
        current_time_delta = self.model.model_time
        age = (current_time_delta - self.model_time_created)
        if age > self.grow_time:
            self.status = "grown"
            self.structure.plants_ready += 1
        if age > self.lifespan:
            self.destroy()
>>>>>>> e17206a1

        atmosphere = self.structure.atmosphere
        plumbing_system = self.structure.plumbing_system

        if (atmosphere is None or plumbing_system is None
            or atmosphere.carbon_dioxide < self.get_agent_type_attribute("fatal_co2_lower")
            or water_uptake > plumbing_system.water):

            self.destroy()
        else:
            if not self.is_grown():
                age = self.age
                if age > self._growth_period:
                    self.status = "grown"
                self.growth = min(1.0, age/self._growth_period)

            timedelta_per_step = self.model.timedelta_per_step()
            days_per_step = timedelta_to_days(timedelta_per_step)

            # TODO intake water, currently we have single value
            # which is described as water uptake/transpiration
            # it is unclear how to interpret this value

            # TODO sort out discrepency between o2 and co2
            # consumption/production
            # TODO convert gas exchange values to kgs in database
            atmosphere.modify_oxygen_by_mass((self.get_agent_type_attribute("oxygen_produced") / 1000) * days_per_step)
            atmosphere.modify_carbon_dioxide_by_mass((-1 * self.get_agent_type_attribute("carbon_uptake") / 1000) * days_per_step)

            # TODO Temporary fix right here, this violates conservation
            # of matter
            if(atmosphere.carbon_dioxide < 0):
                print("WARNING Reseting carbon dioxide from negative value")
                atmosphere.carbon_dioxide = 0

    def is_grown(self):
        return self.status == "grown"

class CabbageAgent(PlantAgent):
    _agent_type_name = "cabbage"

class CarrotAgent(PlantAgent):
    _agent_type_name = "carrot"

class ChardAgent(PlantAgent):
    _agent_type_name = "chard"

<<<<<<< HEAD
class DryBeanAgent(PlantAgent):
=======
class CryBeanAgent(PlantAgent):
>>>>>>> e17206a1
    _agent_type_name = "dry_bean"

class LettuceAgent(PlantAgent):
    _agent_type_name = "Lettuce"

class PeaAgent(PlantAgent):
    _agent_type_name = "pea"

class PeanutAgent(PlantAgent):
    _agent_type_name = "peanut"

class PepperAgent(PlantAgent):
    _agent_type_name = "pepper"

class RedBeetAgent(PlantAgent):
    _agent_type_name = "red_beet"

class RiceAgent(PlantAgent):
    _agent_type_name = "rice"

class SnapBeanAgent(PlantAgent):
    _agent_type_name = "snap_bean"

class SoybeanAgent(PlantAgent):
    _agent_type_name = "soybean"

class SpinachAgent(PlantAgent):
    _agent_type_name = "spinach"

class StrawberryAgent(PlantAgent):
    _agent_type_name = "strawberry"

class SweetPotatoAgent(PlantAgent):
    _agent_type_name = "sweet_potato"

class TomatoAgent(PlantAgent):
    _agent_type_name = "tomato"

class WheatAgent(PlantAgent):
    _agent_type_name = "wheat"

class WhitePotatoAgent(PlantAgent):
    _agent_type_name = "white_potato"<|MERGE_RESOLUTION|>--- conflicted
+++ resolved
@@ -10,14 +10,6 @@
 
     _agent_type_name = "default_plant"
     _sprite_mapper = PlantSpriteMapper
-<<<<<<< HEAD
-=======
-    # TODO separate plants based on multiple or single harvest 
-    # TODO find out how long plants take to grow
-    grow_time = datetime.timedelta(days=30)
-    # TODO find out how long plants live
-    lifespan = datetime.timedelta(days=200)
->>>>>>> e17206a1
 
     def __init__(self, *args, **kwargs):
         super().__init__(*args, **kwargs)
@@ -32,21 +24,13 @@
     def age(self):
         return self.model.model_time - self.model_time_created
     def step(self):
-<<<<<<< HEAD
+
         if self.structure is None:
             raise AgentModelError("Enclosing structure was not set for plant agent.")
 
         # TODO determine how long plants can go without water
         water_uptake = self.get_agent_type_attribute("water_uptake")
-=======
-        current_time_delta = self.model.model_time
-        age = (current_time_delta - self.model_time_created)
-        if age > self.grow_time:
-            self.status = "grown"
-            self.structure.plants_ready += 1
-        if age > self.lifespan:
-            self.destroy()
->>>>>>> e17206a1
+
 
         atmosphere = self.structure.atmosphere
         plumbing_system = self.structure.plumbing_system
@@ -94,11 +78,8 @@
 class ChardAgent(PlantAgent):
     _agent_type_name = "chard"
 
-<<<<<<< HEAD
+
 class DryBeanAgent(PlantAgent):
-=======
-class CryBeanAgent(PlantAgent):
->>>>>>> e17206a1
     _agent_type_name = "dry_bean"
 
 class LettuceAgent(PlantAgent):
