--- conflicted
+++ resolved
@@ -257,7 +257,6 @@
         results.append(entry)
     return json.dumps(results)
 
-<<<<<<< HEAD
 # @app.route("/get_agents_by_category", methods=["GET"])
 # def get_agents_by_category():
 #     '''
@@ -267,30 +266,14 @@
 #     -------
 #     array of strings.
 #     '''
+
+#     """THOMAS: Should probably hand functionality off to a separate object, to maintain separation of concerns."""
+
 #     results = []
 #     agent_category = request.args.get("category", type=str)
 #     for agent in db.session.query(AgentType, AgentTypeAttribute).filter(AgentTypeAttribute.name == "char_category").filter(AgentTypeAttribute.value == agent_category).filter(AgentType.id == AgentTypeAttribute.agent_type_id).all():
 #         results.append(agent.AgentType.name)
 #     return json.dumps(results)
-=======
-@app.route("/get_agents_by_category", methods=["GET"])
-def get_agents_by_category():
-    '''
-    Gets the names of agents with the specified category characteristic.
-
-    Returns
-    -------
-    array of strings.
-    '''
-
-    """THOMAS: Should probably hand functionality off to a separate object, to maintain separation of concerns."""
-
-    results = []
-    agent_category = request.args.get("category", type=str)
-    for agent in db.session.query(AgentType, AgentTypeAttribute).filter(AgentTypeAttribute.name == "char_category").filter(AgentTypeAttribute.value == agent_category).filter(AgentType.id == AgentTypeAttribute.agent_type_id).all():   
-        results.append(agent.AgentType.name)
-    return json.dumps(results)
->>>>>>> 76b244a9
 
 @app.route("/get_mass", methods=["GET"])
 def get_mass():
