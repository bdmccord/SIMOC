# Unencrypted Secret Files
test_settings.py

# Convenience extension for files not in use
*.exclude

# Secret Settings Files
settings.py

# logs
logs/

# Byte-compiled / optimized / DLL files
__pycache__/
*.py[cod]
*$py.class

# C extensions
*.so

# Distribution / packaging
.Python
env/
build/
develop-eggs/
dist/
downloads/
eggs/
.eggs/
lib/
lib64/
parts/
sdist/
var/
wheels/
*.egg-info/
.installed.cfg
*.egg

# PyInstaller
#  Usually these files are written by a python script from a template
#  before PyInstaller builds the exe, so as to inject date/other infos into it.
*.manifest
*.spec

# Installer logs
pip-log.txt
pip-delete-this-directory.txt

# Unit test / coverage reports
htmlcov/
.tox/
.coverage
.coverage.*
.cache
nosetests.xml
coverage.xml
*.cover
.hypothesis/

# Translations
*.mo
*.pot

# Django stuff:
*.log
local_settings.py

# Flask stuff:
instance/
.webassets-cache

# Scrapy stuff:
.scrapy

# Sphinx documentation
docs/_build/

# PyBuilder
target/

# Jupyter Notebook
.ipynb_checkpoints

# pyenv
.python-version

# celery beat schedule file
celerybeat-schedule

# SageMath parsed files
*.sage.py

# dotenv
.env

# virtualenv
.venv
venv/
ENV/

# Spyder project settings
.spyderproject
.spyproject

# Rope project settings
.ropeproject

# mkdocs documentation
/site

# mypy
.mypy_cache/

*.sqlite
<<<<<<< HEAD
simoc_client/wizard.html
=======

.idea/
>>>>>>> fce67ae2
<|MERGE_RESOLUTION|>--- conflicted
+++ resolved
@@ -113,9 +113,8 @@
 .mypy_cache/
 
 *.sqlite
-<<<<<<< HEAD
+
 simoc_client/wizard.html
-=======
+
 
 .idea/
->>>>>>> fce67ae2
