"""
Script to install, start, stop, reset, etc. SIMOC through docker-compose.
"""

import os
import sys
import time
import json
import shutil
import socket
import pathlib
import argparse
import subprocess


ENV_FILE = 'simoc_docker.env'
AGENT_DESC = 'data_files/agent_desc.json'

COMPOSE_FILE = 'docker-compose.mysql.yml'
DEV_FE_COMPOSE_FILE = 'docker-compose.dev-fe.yml'
DEV_BE_COMPOSE_FILE = 'docker-compose.dev-be.yml'
AGENT_DESC_COMPOSE_FILE = 'docker-compose.agent-desc.yml'
TESTING_COMPOSE_FILE = 'docker-compose.testing.yml'
DOCKER_COMPOSE_CMD = ['docker-compose', '-f', COMPOSE_FILE]

CURRENT_PATH = pathlib.Path.cwd().resolve().name
NETWORK_NAME = f'{CURRENT_PATH}_simoc-net'
DB_NAME = f'{CURRENT_PATH}_simoc-db'
DB_VOLUME = f'{CURRENT_PATH}_db-data'
DB_TESTING = f'{CURRENT_PATH}_db-testing'
FLASK_CONTAINER = f'{CURRENT_PATH}_flask'
CELERY_CONTAINER = f'{CURRENT_PATH}_celery'
REDIS_CONTAINER = f'{CURRENT_PATH}_redis'
NGINX_CONTAINER = f'{CURRENT_PATH}_nginx'


def parse_env(fname):
    env = {}
    with open(fname) as f:
        for line in map(str.strip, f):
            if not line or line.startswith('#'):
                continue
            if line.startswith('export'):
                key, value = line.split(None, 1)[1].split('=', 1)
                env[key] = value.strip('"\'')
            else:
                print(f'Unrecognized line in {fname}: {line!r}')
    return env

<<<<<<< HEAD
def update_env(env_file):
    try:
        envvars = parse_env(env_file)
    except FileNotFoundError:
        sys.exit(f"Can't find env file: {env_file!r}")
    # update environ with the new envvars
    os.environ.update(envvars)
    return envvars
=======
try:
    ENVVARS = parse_env(ENV_FILE)
except FileNotFoundError:
    sys.exit(f"Can't find env file: {ENV_FILE!r}")

# update environ with the new envvars
os.environ.update(ENVVARS)
>>>>>>> fa93e802

COMMANDS = {}

def cmd(func):
    """Decorator to add commands to the COMMANDS dict."""
    COMMANDS[func.__name__] = func
    return func

def run(args):
    print('>'*80)
    print(' '.join(args))
    print('-'*80)
    result = subprocess.run(args, env=os.environ)
    print('-'*80)
    print(result)
    print('<'*80)
    print()
    return not result.returncode

def docker_available():
    """Return True if docker and docker-compose are installed."""
    return shutil.which('docker') and shutil.which('docker-compose')

@cmd
def docker(*args):
    """Run an arbitrary docker command."""
    if not docker_available():
        install_docker()
    return run(['docker', *args])

@cmd
def docker_compose(*args):
    """Run an arbitrary docker-compose command."""
    if not docker_available():
        install_docker()
    # if the docker-compose file is missing, create it
    if not pathlib.Path(COMPOSE_FILE).exists():
        generate_scripts()
    return run([*DOCKER_COMPOSE_CMD, *args])

@cmd
def print_env():
    """Print a copy-pastable list of envvars."""
    for key, value in ENVVARS.items():
        print(f'export {key}={value!r}')
    return True


# initial setup
def install_docker():
    """Install docker and docker-compose."""
    return install_docker_linux()

def install_docker_linux():
    # this function is duplicated in overthesun/simoc-web/simoc-web.py,
    # changes to this function should be ported there too
    if docker_available():
        return True
    # `apt` already creates a `docker` group, but we need to manually
    # add the current user to it and ask the user to log out/log in
    # for the change to take place and for `docker` to work without `sudo`
    print('Installing docker and docker-compose:')
    user = os.getenv('USER')
    if not (run(['sudo', 'apt', 'install', '-y', 'docker', 'docker-compose']) and
            run(['sudo', 'usermod', '-aG', 'docker', user])):
        return False
    print('Please log out and log in again (or restart the machine) '
          'to complete the Docker installation.')
    print('After logging back in, you can resume the installation of SIMOC.')
    print()
    return False

def install_jinja():
    """Install Jinja2."""
    try:
        import jinja2
        return True  # Jinja already installed
    except ImportError:
        print('Installing Jinja2:')
        return run(['sudo', 'apt', 'install', '-y', 'python3-jinja2'])

@cmd
def install_deps():
    """Install dependencies needed by SIMOC."""
    return install_jinja() and install_docker()

@cmd
def generate_scripts():
    """Generate simoc_nginx.conf and docker-compose.mysql.yml."""
    install_jinja()
    import generate_docker_configs
    return generate_docker_configs.main(CURRENT_PATH)

@cmd
def make_cert():
    """Create the certs/cert.pem SSL certificate."""
    pathlib.Path('certs').mkdir(exist_ok=True)
    #print('Creating SSL certificates.  Use the following values:',
          #'Country Name (2 letter code) []:US',
          #'State or Province Name (full name) []:Texas',
          #'Locality Name (eg, city) []:Austin',
          #'Organization Name (eg, company) []:SIMOC',
          #'Organizational Unit Name (eg, section) []:',
          #f'Common Name (eg, fully qualified host name) []:{domain}',
          #'Email Address []:', sep='\n')
    certpath = 'certs/cert.pem'
    if socket.gethostname().endswith('simoc.space'):
        domain = 'beta.simoc.space'
    else:
        domain = 'localhost'
    return run(['openssl', 'req', '-x509', '-newkey', 'rsa:4096', '-nodes',
                '-out', certpath, '-keyout', 'certs/key.pem', '-days', '365',
                '-subj', f"/C=US/ST=Texas/L=Austin/O=SIMOC/CN={domain}"])

@cmd
def build_images():
    """Build the flask and celery images locally."""
    return (docker('build', '-t', FLASK_CONTAINER, '.') and
            docker('build', '-f', 'Dockerfile-celery-worker',
                   '-t', CELERY_CONTAINER, '.'))

@cmd
def start_services():
    """Starts the services."""
<<<<<<< HEAD
    celery_workers = ENVVARS['CELERY_WORKERS']
    flask_workers = ENVVARS['FLASK_WORKERS']
    return docker_compose('up', '-d',
                          '--force-recreate',
                          '--scale', f'celery-worker={celery_workers}',
                          '--scale', f'flask-app={flask_workers}')
=======
    return docker_compose('up', '-d', '--force-recreate')
>>>>>>> fa93e802

# DB
@cmd
def init_db():
    """Initialize the MySQL DB."""
    print('Creating DB.  This might take a while...\n')
    attempts = 15
    for attempt in range(15):
        result = docker_compose('exec', 'celery-worker', 'python3', 'create_db.py')
        if result is True:
            return result
        else:
            print('create_db.py failed: if the error above says:\n'
                  '  "Can\'t connect to MySQL server on \'simoc-db\' (111)"\n'
                  'this is expected -- it might take a few minutes before the '
                  'db is up and running. Another attempt will be made in 15s.\n')
            time.sleep(15)
    else:
        print(f'Giving up after {attempts} attempts.  Run the above command '
              f'manually to try again.')
    return False

@cmd
def remove_db():
    """Remove the volume for the MySQL DB."""
    docker_compose('rm', '--stop', '-v', '-f', 'simoc-db')
    docker('volume', 'rm', DB_VOLUME)
    return True  # the volume rm might return False if the volume is missing


@cmd
def reset_db():
    """Remove and recreate the MySQL DB."""
    # the up is needed to update the simoc source code
    # in the containers before rebuilding the db,
    # restarting nginx is needed to make sure the
    # ips of the flask/celery containers are updated
    return (up() and restart('nginx') and remove_db() and
            docker_compose('up', '-d', '--force-recreate', 'simoc-db') and
            init_db())


# start/stop
@cmd
def up(*args):
    """Start/update the containers with `docker-compose up -d`."""
    return docker_compose('up', '-d', *args)

@cmd
def down(*args):
    """Stop/remove the containers with `docker-compose down`."""
    return docker_compose('down', *args)

@cmd
def restart(*args):
    """Restart the containers with `docker-compose restart`."""
    return docker_compose('restart', *args)


# status and logging
@cmd
def ps(*args):
    """Run `docker-compose ps`."""
    return docker_compose('ps', *args)

@cmd
def logs(*args):
    """Show all logs."""
    return docker_compose('logs', '-f', *args)

@cmd
def celery_logs(*args):
    """Show the celery logs."""
    return docker_compose('logs', '-f', 'celery-worker', *args)

@cmd
def flask_logs(*args):
    """Show the flask logs."""
    return docker_compose('logs', '-f', 'flask-app', *args)


# install/uninstall
def post_setup_msg():
    """Print a message and ask to open SIMOC in the browser."""
    print('Setup completed!')
    if pathlib.Path('simoc_server', 'dist').exists():
        url = f'http://localhost:{os.environ["HTTP_PORT"]}/'
        print(f'You can now access SIMOC at <{url}>.' )
        ans = input('Do you want to open SIMOC on your browser? [Y/n] ')
        if ans.lower().strip() != 'n':
            import webbrowser
            webbrowser.open_new_tab(url)
    return True

@cmd
def setup():
    """Run a complete setup of SIMOC."""
    return (install_deps() and generate_scripts() and make_cert() and
            build_images() and start_services() and init_db() and
            ps() and post_setup_msg())

@cmd
def teardown():
    """Remove simoc and all related containers/images/volumes"""
    return docker_compose('down', '--rmi', 'all',
                          '--volumes', '--remove-orphans')

@cmd
def reset():
    """Remove everything, then run a full setup."""
    return teardown() and setup()


# testing/debugging
@cmd
def test(*args):
    """Run the tests in the container."""
    # add the testing yml that replaces the db
    DOCKER_COMPOSE_CMD.extend(['-f', TESTING_COMPOSE_FILE])
    # check if the volume already exists
    cp = subprocess.run(['docker', 'volume', 'inspect', DB_TESTING],
                        capture_output=True)
    vol_info = json.loads(cp.stdout)
    if not vol_info:
        # volume doesn't exist -- create it and init the db
        init_test_db = init_db
    else:
        # volume exist and should be Initialized -- do nothing
        init_test_db = lambda: True
    return (up() and init_test_db() and
            docker_compose('exec', 'flask-app',
                                   'pytest', '-v', '--pyargs', '--durations=0',
                                   'simoc_server', *args))

@cmd
def shell(container, *args):
    """Start a shell in the given container."""
    return docker_compose('exec', container, '/bin/bash', *args)

@cmd
def adminer(db=None):
    """Start an adminer container to inspect the DB."""
    if db and 'testing' in db:
        # mount the 'simoc_db-testing' volume instead of the
        # default 'simoc_db-data' if 'testing' is passed as arg
        DOCKER_COMPOSE_CMD.extend(['-f', TESTING_COMPOSE_FILE])
    def show_info():
        # show the volume that is currently connected to the db container
        cp = subprocess.run(['docker', 'inspect', '-f',
                             '{{range .Mounts}}{{.Name}}{{end}}',
                             f'{DB_NAME}_1'], capture_output=True)
        print('* Starting adminer at: http://localhost:8081/')
        print('* Connecting to:', cp.stdout.decode('utf-8'))
        return True
    cmd = ['run', '--network', NETWORK_NAME,
           '--link', '{DB_NAME}_1:db', '-p', '8081:8080',
           '-e', 'ADMINER_DESIGN=dracula', 'adminer']
    return up() and show_info() and docker(*cmd)


# Jupyter Notebook environment
# TODO: Needs Fixing
def launch_env(envname):
    """Launch simoc virtualenv"""
    return run(['python3', f'{envname}/bin/activate_this.py'])

def setup_env(envname, kernelname):
    """Create simoc virtualenv, install packages and ipython kernel"""
    run(['virtualenv', envname])
    launch_env(envname)
    print("* Installing SIMOC requirements...")
    run(['pip', 'install', '-r', 'requirements-jupyter.txt'])
    run(['ipython', 'kernel', 'install', '--name', kernelname, '--user'])

@cmd
def jupyter(envname='simoc_env', kernelname='simoc'):
    """Open jupyter notebook in virtualenv"""
    if not pathlib.Path(envname).exists():
        setup_env(envname, kernelname)
    launch_env(envname)
    return run(['jupyter', 'notebook', f'--GatewayKernelSpecManager.allowed_kernelspecs={kernelname}'])

# others
@cmd
def format_agent_desc(fname=AGENT_DESC):
    """Reformat agent_desc.json files (e.g. the one generated by ACE)."""
    print(f'Reformatting <{fname}>...', end=' ')
    with open(fname) as f:
        ad = json.load(f)
    with open(fname, 'w', newline='\r\n') as f:
        json.dump(ad, f, indent=2)
    print('done.')


# create the list of commands
def create_help(cmds):
    help = ['Full list of available commands:']
    for cmd, func in cmds.items():
        help.append(f'{cmd.replace("_", "-"):18} {func.__doc__}')
    return '\n'.join(help)


if __name__ == '__main__':
    desc = """\
Simplify installation and maintainment of SIMOC.

Use `setup` to install SIMOC, `teardown` to uninstall everything.
Use `reset` to reinstall (same as `teardown` + `setup`).
Use `up` to start/update the containers, `down` to stop/remove them.
Use `logs`, `flask-logs`, `celery-logs`, to see the logs.
Use the `--with-dev-backend` flag to run the dev backend container.
"""
    parser = argparse.ArgumentParser(
        description=desc,
        formatter_class=argparse.RawTextHelpFormatter
    )
    parser.add_argument(
        '--docker-file', metavar='FILE', default=COMPOSE_FILE,
        help='the docker-compose yml file (default: %(default)r)'
    )
    parser.add_argument(
        '--env-file', metavar='FILE', default=ENV_FILE,
        help='the env file (default: %(default)r)'
    )
    parser.add_argument(
        '--with-dev-frontend', action='store_true',
        help='also start the dev frontend container'
    )
    parser.add_argument(
        '--dev-frontend-yml', metavar='FILE',
        help='the dev frontend docker-compose yml file'
    )
    parser.add_argument(
        '--dev-frontend-dir', metavar='DIR',
        help='the dir where the dev frontend code is'
    )
    parser.add_argument(
        '--with-dev-backend', action='store_true',
        help='use the dev backend flask container'
    )
    parser.add_argument(
        '--dev-backend-yml', metavar='FILE',
        help='the dev backend docker-compose yml file'
    )
    parser.add_argument(
        '--agent-desc', metavar='FILE',
        help='the agent_desc.json file to be used'
    )
    parser.add_argument('cmd', metavar='CMD', help=create_help(COMMANDS))
    parser.add_argument('args', metavar='*ARGS', nargs='*',
                        help='Additional optional args to be passed to CMD.')
    args = parser.parse_args()

    if args.docker_file:
        COMPOSE_FILE = args.docker_file
        DOCKER_COMPOSE_CMD = ['docker-compose', '-f', COMPOSE_FILE]

    if args.env_file:
        ENV_FILE = args.env_file
    ENVVARS = update_env(ENV_FILE)

    if (args.dev_frontend_dir or args.dev_frontend_yml) and not args.with_dev_frontend:
        parser.error("Can't specify the dev frontend dir/yml without --with-dev-frontend")

    if args.dev_backend_yml and not args.with_dev_backend:
        parser.error("Can't specify the dev backend yml without --with-dev-backend")

    if args.with_dev_frontend:
        if args.dev_frontend_dir:
            os.environ['DEV_FE_DIR'] = args.dev_frontend_dir
        if not os.environ['DEV_FE_DIR']:
            parser.error('Please specify the dev frontend dir (either in '
                         'simoc_docker.env or with --dev-frontend-dir).')
        yml_file = args.dev_frontend_yml or DEV_FE_COMPOSE_FILE
        DOCKER_COMPOSE_CMD.extend(['-f', yml_file])

    if args.with_dev_backend:
        yml_file = args.dev_backend_yml or DEV_BE_COMPOSE_FILE
        DOCKER_COMPOSE_CMD.extend(['-f', yml_file])

    if args.agent_desc and args.with_dev_backend:
        parser.error("Can't specify the agent_desc.json file with --with-dev-backend")

    if args.agent_desc:
        os.environ['AGENT_DESC'] = str(pathlib.Path(args.agent_desc).resolve())
        DOCKER_COMPOSE_CMD.extend(['-f', AGENT_DESC_COMPOSE_FILE])

    cmd = args.cmd.replace('-', '_')
    if cmd in COMMANDS:
        result = COMMANDS[cmd](*args.args)
        parser.exit(not result)
    else:
        cmds = ', '.join(cmd.replace('_', '-') for cmd in COMMANDS.keys())
        parser.error(f'Command not found.  Available commands: {cmds}')<|MERGE_RESOLUTION|>--- conflicted
+++ resolved
@@ -47,7 +47,6 @@
                 print(f'Unrecognized line in {fname}: {line!r}')
     return env
 
-<<<<<<< HEAD
 def update_env(env_file):
     try:
         envvars = parse_env(env_file)
@@ -56,15 +55,6 @@
     # update environ with the new envvars
     os.environ.update(envvars)
     return envvars
-=======
-try:
-    ENVVARS = parse_env(ENV_FILE)
-except FileNotFoundError:
-    sys.exit(f"Can't find env file: {ENV_FILE!r}")
-
-# update environ with the new envvars
-os.environ.update(ENVVARS)
->>>>>>> fa93e802
 
 COMMANDS = {}
 
@@ -189,16 +179,7 @@
 @cmd
 def start_services():
     """Starts the services."""
-<<<<<<< HEAD
-    celery_workers = ENVVARS['CELERY_WORKERS']
-    flask_workers = ENVVARS['FLASK_WORKERS']
-    return docker_compose('up', '-d',
-                          '--force-recreate',
-                          '--scale', f'celery-worker={celery_workers}',
-                          '--scale', f'flask-app={flask_workers}')
-=======
     return docker_compose('up', '-d', '--force-recreate')
->>>>>>> fa93e802
 
 # DB
 @cmd
