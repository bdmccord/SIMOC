"""
Script to install, start, stop, reset, etc. SIMOC through docker-compose.
"""

import os
import sys
import time
import json
import socket
import pathlib
import argparse
import subprocess

import generate_docker_configs

ENV_FILE = 'simoc_docker.env'
AGENT_DESC = 'agent_desc.json'

COMPOSE_FILE = 'docker-compose.mysql.yml'
DEV_FE_COMPOSE_FILE = 'docker-compose.dev-fe.yml'
DEV_BE_COMPOSE_FILE = 'docker-compose.dev-be.yml'
AGENT_DESC_COMPOSE_FILE = 'docker-compose.agent-desc.yml'
DOCKER_COMPOSE_CMD = ['docker-compose', '-f', COMPOSE_FILE]


def parse_env(fname):
    env = {}
    with open(fname) as f:
        for line in map(str.strip, f):
            if not line or line.startswith('#'):
                continue
            if line.startswith('export'):
                key, value = line.split(None, 1)[1].split('=', 1)
                env[key] = value.strip('"\'')
            else:
                print(f'Unrecognized line in {fname}: {line!r}')
    return env

try:
    ENVVARS = parse_env(ENV_FILE)
except FileNotFoundError:
    sys.exit(f"Can't find env file: {ENV_FILE!r}")

FLASK_WORKERS = ENVVARS['FLASK_WORKERS']
CELERY_WORKERS = ENVVARS['CELERY_WORKERS']

# update environ with the new envvars
os.environ.update(ENVVARS)

# if the docker-compose file is missing, create it
if not pathlib.Path(COMPOSE_FILE).exists():
    generate_docker_configs.main()


COMMANDS = {}

def cmd(func):
    """Decorator to add commands to the COMMANDS dict."""
    COMMANDS[func.__name__] = func
    return func

def run(args):
    print('>'*80)
    print(' '.join(args))
    print('-'*80)
    result = subprocess.run(args, env=os.environ)
    print('-'*80)
    print(result)
    print('<'*80)
    print()
    return not result.returncode

@cmd
def docker_compose(*args):
    """Run an arbitrary docker-compose command."""
    return run([*DOCKER_COMPOSE_CMD, *args])

@cmd
def print_env():
    """Print a copy-pastable list of envvars."""
    for key, value in ENVVARS.items():
        print(f'export {key}={value!r}')
    return True


# initial setup
@cmd
def generate_scripts():
    """Generate simoc_nginx.conf and docker-compose.mysql.yml."""
    generate_docker_configs.main()
    print()
    return True

@cmd
def make_cert():
    """Create the certs/cert.pem SSL certificate."""
    pathlib.Path('certs').mkdir(exist_ok=True)
    #print('Creating SSL certificates.  Use the following values:',
          #'Country Name (2 letter code) []:US',
          #'State or Province Name (full name) []:Texas',
          #'Locality Name (eg, city) []:Austin',
          #'Organization Name (eg, company) []:SIMOC',
          #'Organizational Unit Name (eg, section) []:',
          #f'Common Name (eg, fully qualified host name) []:{domain}',
          #'Email Address []:', sep='\n')
    certpath = 'certs/cert.pem'
    if socket.gethostname().endswith('simoc.space'):
        domain = 'beta.simoc.space'
    else:
        domain = 'localhost'
    return run(['openssl', 'req', '-x509', '-newkey', 'rsa:4096', '-nodes',
                '-out', certpath, '-keyout', 'certs/key.pem', '-days', '365',
                '-subj', f"/C=US/ST=Texas/L=Austin/O=SIMOC/CN={domain}"])

@cmd
def build_images():
    """Build the flask and celery images locally."""
    return (run(['docker', 'build', '-t', 'simoc_flask', '.']) and
            run(['docker', 'build', '-f', 'Dockerfile-celery-worker',
                 '-t', 'simoc_celery', '.']))

@cmd
def start_services():
    """Starts the services."""
    return docker_compose('up', '-d',
                          '--force-recreate',
                          '--scale', f'celery-worker={CELERY_WORKERS}',
                          '--scale', f'flask-app={FLASK_WORKERS}')

# DB
@cmd
def init_db():
    """Initialize the MySQL DB."""
    print('Creating DB.  This might take a while...\n')
    attempts = 15
    for attempt in range(15):
        result = docker_compose('exec', 'celery-worker', 'python3', 'create_db.py')
        if result is True:
            return result
        else:
            print('create_db.py failed: if the error above says:\n'
                  '  "Can\'t connect to MySQL server on \'simoc-db\' (111)"\n'
                  'this is expected -- it might take a few minutes before the '
                  'db is up and running. Another attempt will be made in 15s.\n')
            time.sleep(15)
    else:
        print(f'Giving up after {attempts} attempts.  Run the above command '
              f'manually to try again.')
    return False

@cmd
def remove_db():
    """Remove the volume for the MySQL DB."""
    docker_compose('rm', '--stop', '-v', '-f', 'simoc-db')
    run(['docker', 'volume', 'rm', 'simoc_db-data'])
    return True  # the volume rm might return False if the volume is missing


@cmd
def reset_db():
    """Remove and recreate the MySQL DB."""
    # the up is needed to update the simoc source code
    # in the containers before rebuilding the db,
    # restarting nginx is needed to make sure the
    # ips of the flask/celery containers are updated
    return (up() and restart('nginx') and remove_db() and
            docker_compose('up', '-d', '--force-recreate', 'simoc-db') and
            init_db())


# start/stop
@cmd
def up(*args):
    """Start/update the containers with `docker-compose up -d`."""
    return docker_compose('up', '-d', *args)

@cmd
def down(*args):
    """Stop/remove the containers with `docker-compose down`."""
    return docker_compose('down', *args)

@cmd
def restart(*args):
    """Restart the containers with `docker-compose restart`."""
    return docker_compose('restart', *args)


# status and logging
@cmd
def ps(*args):
    """Run `docker-compose ps`."""
    return docker_compose('ps', *args)

@cmd
def logs(*args):
    """Show all logs."""
    return docker_compose('logs', '-t', '-f', *args)

@cmd
def celery_logs():
    """Show the celery logs."""
    return docker_compose('logs', '-t', '-f', 'celery-worker')

@cmd
def flask_logs():
    """Show the flask logs."""
    return docker_compose('logs', '-t', '-f', 'flask-app')


# install/uninstall
@cmd
def setup():
    """Run a complete setup of SIMOC."""
    return (generate_scripts() and make_cert() and build_images() and
            start_services() and init_db() and ps())

@cmd
def teardown():
    """Remove simoc and all related containers/images/volumes"""
    return docker_compose('down', '--rmi', 'all',
                          '--volumes', '--remove-orphans')

@cmd
def reset():
    """Remove everything, then run a full setup."""
    return teardown() and setup()


<<<<<<< HEAD
# testing
@cmd
def test(*args):
    """Run the tests in the container."""
    return (up() and
            # TODO: installing pytest shouldn't be necessary
            docker_compose('exec', 'flask-app', 'pip3', 'install', 'pytest') and
            docker_compose('exec', 'flask-app',
                                   'pytest', '-v', '--pyargs',
                                   'simoc_server', *args))

@cmd
def shell(container, *args):
    """Start a shell in the given container."""
    return docker_compose('exec', container, '/bin/bash', *args)


# create the list of commands
=======
# debugging/testing
@cmd
def shell(container):
    """Run an interactive shell in the specified container."""
    return docker_compose('exec', container, '/bin/bash')

# others
@cmd
def format_agent_desc(fname=AGENT_DESC):
    """Reformat agent_desc.json files (e.g. the one generated by ACE)."""
    print(f'Reformatting <{fname}>...', end=' ')
    with open(fname) as f:
        ad = json.load(f)
    with open(fname, 'w', newline='\r\n') as f:
        json.dump(ad, f, indent=2)
    print('done.')



>>>>>>> 7dc4f780
def create_help(cmds):
    help = ['Full list of available commands:']
    for cmd, func in cmds.items():
        help.append(f'{cmd.replace("_", "-"):18} {func.__doc__}')
    return '\n'.join(help)


if __name__ == '__main__':
    desc = """\
Simplify installation and maintainment of SIMOC.

Use `setup` to install SIMOC, `teardown` to uninstall everything.
Use `reset` to reinstall (same as `teardown` + `setup`).
Use `up` to start/update the containers, `down` to stop/remove them.
Use `logs`, `flask-logs`, `celery-logs`, to see the logs.
Use the `--with-dev-backend` flag to run the dev backend container.
"""
    parser = argparse.ArgumentParser(
        description=desc,
        formatter_class=argparse.RawTextHelpFormatter
    )
    parser.add_argument(
        '--docker-file', metavar='FILE', default=COMPOSE_FILE,
        help='the docker-compose yml file (default: %(default)r)'
    )
    parser.add_argument(
        '--with-dev-frontend', action='store_true',
        help='also start the dev frontend container'
    )
    parser.add_argument(
        '--dev-frontend-yml', metavar='FILE',
        help='the dev frontend docker-compose yml file'
    )
    parser.add_argument(
        '--dev-frontend-dir', metavar='DIR',
        help='the dir where the dev frontend code is'
    )
    parser.add_argument(
        '--with-dev-backend', action='store_true',
        help='use the dev backend flask container'
    )
    parser.add_argument(
        '--dev-backend-yml', metavar='FILE',
        help='the dev backend docker-compose yml file'
    )
    parser.add_argument(
        '--agent-desc', metavar='FILE',
        help='the agent_desc.json file to be used'
    )
    parser.add_argument('cmd', metavar='CMD', help=create_help(COMMANDS))
    parser.add_argument('args', metavar='*ARGS', nargs='*',
                        help='Additional optional args to be passed to CMD.')
    args = parser.parse_args()

    if args.docker_file:
        COMPOSE_FILE = args.docker_file
        DOCKER_COMPOSE_CMD = ['docker-compose', '-f', COMPOSE_FILE]

    if (args.dev_frontend_dir or args.dev_frontend_yml) and not args.with_dev_frontend:
        parser.error("Can't specify the dev frontend dir/yml without --with-dev-frontend")

    if args.dev_backend_yml and not args.with_dev_backend:
        parser.error("Can't specify the dev backend yml without --with-dev-backend")

    if args.with_dev_frontend:
        if args.dev_frontend_dir:
            os.environ['DEV_FE_DIR'] = args.dev_frontend_dir
        if not os.environ['DEV_FE_DIR']:
            parser.error('Please specify the dev frontend dir (either in '
                         'simoc_docker.env or with --dev-frontend-dir).')
        yml_file = args.dev_frontend_yml or DEV_FE_COMPOSE_FILE
        DOCKER_COMPOSE_CMD.extend(['-f', yml_file])

    if args.with_dev_backend:
        yml_file = args.dev_backend_yml or DEV_BE_COMPOSE_FILE
        DOCKER_COMPOSE_CMD.extend(['-f', yml_file])

    if args.agent_desc and args.with_dev_backend:
        parser.error("Can't specify the agent_desc.json file with --with-dev-backend")

    if args.agent_desc:
        os.environ['AGENT_DESC'] = str(pathlib.Path(args.agent_desc).resolve())
        DOCKER_COMPOSE_CMD.extend(['-f', AGENT_DESC_COMPOSE_FILE])

    cmd = args.cmd.replace('-', '_')
    if cmd in COMMANDS:
        result = COMMANDS[cmd](*args.args)
        parser.exit(not result)
    else:
        cmds = ', '.join(cmd.replace('_', '-') for cmd in COMMANDS.keys())
        parser.error(f'Command not found.  Available commands: {cmds}')<|MERGE_RESOLUTION|>--- conflicted
+++ resolved
@@ -226,8 +226,7 @@
     return teardown() and setup()
 
 
-<<<<<<< HEAD
-# testing
+# testing/debugging
 @cmd
 def test(*args):
     """Run the tests in the container."""
@@ -244,14 +243,6 @@
     return docker_compose('exec', container, '/bin/bash', *args)
 
 
-# create the list of commands
-=======
-# debugging/testing
-@cmd
-def shell(container):
-    """Run an interactive shell in the specified container."""
-    return docker_compose('exec', container, '/bin/bash')
-
 # others
 @cmd
 def format_agent_desc(fname=AGENT_DESC):
@@ -264,8 +255,7 @@
     print('done.')
 
 
-
->>>>>>> 7dc4f780
+# create the list of commands
 def create_help(cmds):
     help = ['Full list of available commands:']
     for cmd, func in cmds.items():
